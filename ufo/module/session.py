# Copyright (c) Microsoft Corporation.
# Licensed under the MIT License.

import json
import os
from typing import List, Optional

from .. import utils
from ..automator.ui_control.screenshot import PhotographerFacade
from ..config.config import Config
from . import interactor, round
from .basic import BaseSession

configs = Config.get_instance().config_data


class PlanReader:
    """
    The reader for a plan file.
    """

    def __init__(self, plan_file: str):
        """
        Initialize a plan reader.
        :param plan_file: The path of the plan file.
        """

        self.plan = json.load(open(plan_file, "r"))
        self.remaining_steps = self.get_steps()

        
    def get_task(self) -> str:
        """
        Get the task name.
        :return: The task name.
        """

        return self.plan.get("task", "")
    
    
    def get_steps(self) -> List[str]:
        """
        Get the steps in the plan.
        :return: The steps in the plan.
        """

        return self.plan.get("steps", [])
    
    
    def get_operation_object(self) -> str:
        """
        Get the operation object in the step.
        :return: The operation object.
        """

        return self.plan.get("object", [])
    

    def get_initial_request(self) -> str:
        """
        Get the initial request in the plan.
        :return: The initial request.
        """

        task = self.get_task()
        object_name = self.get_operation_object()

        request = f"{task} in {object_name}"

        return request
    

    def get_host_agent_request(self) -> str:
        """
        Get the request for the host agent.
        :return: The request for the host agent.
        """

        object_name = self.get_operation_object()

        request = f"Open and select the application of {object_name}, and output the FINISH status immediately."

        return request
    
    
    def next_step(self) -> Optional[str]:
        """
        Get the next step in the plan.
        :return: The next step.
        """

        if self.remaining_steps:
            step = self.remaining_steps.pop(0)
            return step
        
        return None
    

    def task_finished(self) -> bool:
        """
        Check if the task is finished.
        :return: True if the task is finished, False otherwise.
        """

        return not self.remaining_steps



class SessionFactory:
    """
    The factory class to create a session.
    """

    
    def create_session(self, task: str, mode: str, plan: str) -> BaseSession:
        """
        Create a session.
        :param task: The name of current task.
        :param mode: The mode of the task.
        :return: The created session.
        """
        if mode == "normal":
            return [Session(task)]
        if mode == "follower":
            # If the plan is a folder, create a follower session for each plan file in the folder.
            if self.is_folder(plan):
                return self.create_follower_session_in_batch(task, plan)
            else:
                return [FollowerSession(task, plan)]
        

    def create_follower_session_in_batch(self, task: str, plan: str) -> List[BaseSession]:
        """
        Create a follower session.
        :param task: The name of current task.
        :param plan: The path folder of all plan files.
        :return: The list of created follower sessions.
        """
        plan_files = self.get_plan_files(plan)
        file_names = [self.get_file_name_without_extension(f) for f in plan_files]
        return [FollowerSession(f"{task}/{file_name}", plan_file) for file_name, plan_file in zip(file_names, plan_files)]
    
    
    @staticmethod
    def is_folder(path: str) -> bool:
        """
        Check if the path is a folder.
        :param path: The path to check.
        :return: True if the path is a folder, False otherwise.
        """
        return os.path.isdir(path)
    
    
    @staticmethod
    def get_plan_files(path: str) -> List[str]:
        """
        Get the plan files in the folder. The plan file should have the extension ".json".
        :param path: The path of the folder.
        :return: The plan files in the folder.
        """
        return [os.path.join(path, f) for f in os.listdir(path) if f.endswith(".json")]
    

    def get_file_name_without_extension(self, file_path: str) -> str:
        """
        Get the file name without extension.
        :param file_path: The path of the file.
        :return: The file name without extension.
        """
        return os.path.splitext(os.path.basename(file_path))[0]
        
        

class Session(BaseSession):
    """
    A session for UFO.
    """
    
    def __init__(self, task: str):
        """
        Initialize a session.
        :param task: The name of current task.
        """
        
        super(Session, self).__init__(task)
  
        # Initial setup and welcome message  
        utils.print_with_color(interactor.WELCOME_TEXT, "cyan")
            
        self.request = interactor.first_request()
  
        # Round-related properties  
        self.round_list = []  
        self._current_round = self.create_round()


    def create_round(self) -> round.Round:
        """
        Create a new round.
        """

        new_round = round.Round(task=self.task, logger=self.logger, request_logger=self.request_logger, photographer=PhotographerFacade(), host_agent=self.host_agent, request=self.request)
        new_round.set_index(self.get_round_num())
        new_round.set_global_step(self.get_step())

        self.round_list.append(new_round)
        
        return new_round
        

    def round_hostagent_execution(self) -> None:
        """
        Execute the host agent in the current round.
        """

        current_round = self.get_current_round()
        current_round.set_global_step(self.get_step())

        current_round.process_application_selection()

        self._status = current_round.get_status()

        self._step += 1

        self.app_window = current_round.get_application_window()
        self.application = self.app_window.window_text()
<<<<<<< HEAD
=======
        self.app_agent = self.host_agent.get_active_appagent()
>>>>>>> 9b5de5a1


    def round_appagent_execution(self) -> None:
        """
        Execute the app agent in the current round.
        """
        
        current_round = self.get_current_round()
        current_round.set_global_step(self.get_step())

        current_round.process_action_selection()

        self._status = current_round.get_status()
        self._step += 1


    def start_new_round(self) -> None:
        """
        Start a new round.
        """

        self.host_agent.add_request_memory(self.request)
        self._round += 1
        
        self.request, iscomplete = interactor.new_request()

        if iscomplete:
            self._status = "COMPLETE"
        else:
            self._current_round = self.create_round()
            self._status = "APP_SELECTION"




class FollowerSession(Session):
    """ 
    A session for following a list of plan for action taken.
    """

    def __init__(self, task: str, plan_file: str) -> None:
        """
        Initialize a session.
        :param task: The name of current task.
        :param plan_dir: The path of the plan file to follow.
        """

        super(Session, self).__init__(task)

        self.plan_reader = PlanReader(plan_file)
        self.request = self.plan_reader.get_host_agent_request()
        utils.print_with_color("Complete the following request:", "yellow")
        utils.print_with_color(self.plan_reader.get_initial_request(), "cyan")

        # Round-related properties  
        self.round_list = []  
        self._current_round = self.create_round()
        


    def create_round(self) -> round.FollowerRound:
        """
        Create a new round.
        """

        new_round = round.FollowerRound(task=self.task, logger=self.logger, request_logger=self.request_logger, photographer=PhotographerFacade(), 
                                        host_agent=self.host_agent, app_agent=self.app_agent, app_window=self.app_window, application=self.application, request=self.request)
        new_round.set_index(self.get_round_num())
        new_round.set_global_step(self.get_step())

        self.round_list.append(new_round)
        
        return new_round
    

    def start_new_round(self) -> None:
        """
        Start a new round.
        """

        # Add the request to the memory, but not for the first round.
        if self._round > 0:
            self.host_agent.add_request_memory(self.request)

        # Clear the memory of the app agent to avoid any misinterpretation.
        if self.app_agent is not None:
            self.app_agent.clear_memory()

        self._round += 1
        
        if self.plan_reader.task_finished():
            self._status = "COMPLETE"
        else:
            self.request = self.plan_reader.next_step()
            utils.print_with_color("Starting step {round}:".format(round=self._round), "yellow")
            utils.print_with_color(self.request, "cyan")
            self._current_round = self.create_round()
            self._current_round.set_application_window(self.app_window)
            self._status = "CONTINUE"
        
    <|MERGE_RESOLUTION|>--- conflicted
+++ resolved
@@ -224,10 +224,7 @@
 
         self.app_window = current_round.get_application_window()
         self.application = self.app_window.window_text()
-<<<<<<< HEAD
-=======
         self.app_agent = self.host_agent.get_active_appagent()
->>>>>>> 9b5de5a1
 
 
     def round_appagent_execution(self) -> None:
