--- conflicted
+++ resolved
@@ -45,20 +45,8 @@
         self.logger = initialize_logger(self.log_path, "response.log")
         self.request_logger = initialize_logger(self.log_path, "request.log")
 
-<<<<<<< HEAD
-        self.app_selection_prompter = ApplicationAgentPrompter(configs["APP_AGENT_VISUAL_MODE"], configs["APP_SELECTION_PROMPT"], configs["APP_SELECTION_EXAMPLE_PROMPT"], configs["API_PROMPT"])
-        self.act_selection_prompter = ActionAgentPrompter(configs["ACTION_AGENT_VISUAL_MODE"], configs["ACTION_SELECTION_PROMPT"], configs["ACTION_SELECTION_EXAMPLE_PROMPT"], configs["API_PROMPT"])
-=======
-        self.app_selection_prompt = prompter.load_prompt(configs["APP_SELECTION_PROMPT"], configs["APP_AGENT"]["VISUAL_MODE"])
-        self.action_selection_prompt = prompter.load_prompt(configs["ACTION_SELECTION_PROMPT"], configs["ACTION_AGENT"]["VISUAL_MODE"])
-
-        self.app_selection_example_prompt = prompter.load_prompt(configs["APP_SELECTION_EXAMPLE_PROMPT"], configs["APP_AGENT"]["VISUAL_MODE"])
-        self.action_selection_example_prompt = prompter.load_prompt(configs["ACTION_SELECTION_EXAMPLE_PROMPT"], configs["ACTION_AGENT"]["VISUAL_MODE"])
-
-        self.app_selection_api_prompt = prompter.load_prompt(configs["API_PROMPT"], configs["APP_AGENT"]["VISUAL_MODE"])
-        self.action_selection_api_prompt = prompter.load_prompt(configs["API_PROMPT"], configs["ACTION_AGENT"]["VISUAL_MODE"])
-
->>>>>>> 239b8d68
+        self.app_selection_prompter = ApplicationAgentPrompter(configs["APP_AGENT"]["VISUAL_MODE"], configs["APP_SELECTION_PROMPT"], configs["APP_SELECTION_EXAMPLE_PROMPT"], configs["API_PROMPT"])
+        self.act_selection_prompter = ActionAgentPrompter(configs["ACTION_AGENT"]["VISUAL_MODE"], configs["ACTION_SELECTION_PROMPT"], configs["ACTION_SELECTION_EXAMPLE_PROMPT"], configs["API_PROMPT"])
 
         self.status = "APP_SELECTION"
         self.application = ""
@@ -103,11 +91,7 @@
         app_selection_prompt_user_message = self.app_selection_prompter.user_content_construction([desktop_screen_url], self.request_history, self.action_history, 
                                                                                                   desktop_windows_info, self.plan, self.request)
         
-<<<<<<< HEAD
         app_selection_prompt_message = self.app_selection_prompter.prompt_construction(app_selection_prompt_system_message, app_selection_prompt_user_message)
-=======
-        app_selection_prompt_message = prompter.prompt_construction(app_selection_prompt_system_message, [desktop_screen_url], app_selection_prompt_user_message, False, configs["APP_AGENT"]["VISUAL_MODE"])
->>>>>>> 239b8d68
 
         
         self.request_logger.debug(json.dumps({"step": self.step, "prompt": app_selection_prompt_message, "status": ""}))
@@ -245,17 +229,9 @@
                 image_url += [screenshot_url, screenshot_annotated_url]
 
 
-<<<<<<< HEAD
             action_selection_prompt_system_message = self.act_selection_prompter.system_prompt_construction()
             action_selection_prompt_user_message = self.act_selection_prompter.user_content_construction(image_url, self.request_history, self.action_history, 
                                                                                                          control_info, self.plan, self.request, self.rag_prompt(), configs["INCLUDE_LAST_SCREENSHOT"])
-=======
-            action_selection_prompt_system_message = prompter.system_prompt_construction(self.action_selection_prompt, api_prompt, action_example_prompt)
-            action_selection_prompt_user_message = prompter.user_prompt_construction(self.action_selection_prompt, self.request_history, self.action_history, control_info, self.plan, self.request, self.rag_prompt())
-            
-            action_selection_prompt_message = prompter.prompt_construction(action_selection_prompt_system_message, image_url, action_selection_prompt_user_message, configs["INCLUDE_LAST_SCREENSHOT"], configs["ACTION_AGENT"]["VISUAL_MODE"])
-            
->>>>>>> 239b8d68
             
             action_selection_prompt_message = self.act_selection_prompter.prompt_construction(action_selection_prompt_system_message, action_selection_prompt_user_message)
 
