# Copyright (c) Microsoft Corporation.
# Licensed under the MIT License.

import datetime
import os
import shutil
import sys
from typing import Any, Callable, Literal, Optional

import openai
from openai import AzureOpenAI, OpenAI
import functools

from ufo.llm.base import BaseService


class OpenAIService(BaseService):
    """
    The OpenAI service class to interact with the OpenAI API.
    """

    def __init__(self, config, agent_type: str) -> None:
        """
        Create an OpenAI service instance.
        :param config: The configuration for the OpenAI service.
        :param agent_type: The type of the agent.
        """
        self.config_llm = config[agent_type]
        self.config = config
        self.api_type = self.config_llm["API_TYPE"].lower()
        self.max_retry = self.config["MAX_RETRY"]
        self.prices = self.config["PRICES"]
        assert self.api_type in ["openai", "aoai", "azure_ad"], "Invalid API type"

        self.client: OpenAI = OpenAIService.get_openai_client(
            self.api_type,
            self.config_llm["API_BASE"],
            self.max_retry,
            self.config["TIMEOUT"],
<<<<<<< HEAD
            self.config_llm.get("API_KEY"),
            self.config_llm.get("API_VERSION"),
            aad_api_scope_base=self.config_llm.get("AAD_API_SCOPE_BASE", ""),
            aad_tenant_id=self.config_llm.get("AAD_TENANT_ID", ""),
=======
            self.config_llm.get("API_KEY", ""),
            self.config_llm.get("API_VERSION", ""),
            aad_api_scope_base = self.config_llm.get("AAD_API_SCOPE_BASE", ""),
            aad_tenant_id = self.config_llm.get("AAD_TENANT_ID", ""),
>>>>>>> 69e3e1ff
        )

    def chat_completion(
        self,
        messages,
        n,
        stream: bool = False,
        temperature: Optional[float] = None,
        max_tokens: Optional[int] = None,
        top_p: Optional[float] = None,
        **kwargs: Any,
    ):
        """
        Generates completions for a given conversation using the OpenAI Chat API.

        Args:
            messages (List[Dict[str, str]]): The list of messages in the conversation.
                Each message should have a 'role' (either 'system', 'user', or 'assistant')
                and 'content' (the content of the message).
            n (int): The number of completions to generate.
            stream (bool, optional): Whether to stream the API response. Defaults to False.
            temperature (float, optional): The temperature parameter for randomness in the output.
                Higher values (e.g., 0.8) make the output more random, while lower values (e.g., 0.2) make it more deterministic.
                If not provided, the default value from the configuration will be used.
            max_tokens (int, optional): The maximum number of tokens in the generated completion.
                If not provided, the default value from the configuration will be used.
            top_p (float, optional): The top-p parameter for nucleus sampling.
                It specifies the cumulative probability threshold for selecting the next token.
                If not provided, the default value from the configuration will be used.
            **kwargs: Additional keyword arguments to pass to the OpenAI API.

        Returns:
            Tuple[List[str], float]: A tuple containing a list of generated completions and the estimated cost.

        Raises:
            Exception: If there is an error in the OpenAI API request, such as a timeout, connection failure, invalid request, authentication error,
                permission error, rate limit error, or API error.
        """
        model = self.config_llm["API_MODEL"]

        temperature = (
            temperature if temperature is not None else self.config["TEMPERATURE"]
        )
        max_tokens = max_tokens if max_tokens is not None else self.config["MAX_TOKENS"]
        top_p = top_p if top_p is not None else self.config["TOP_P"]

        try:
            response: Any = self.client.chat.completions.create(
                model=model,
                messages=messages,  # type: ignore
                n=n,
                temperature=temperature,
                max_tokens=max_tokens,
                top_p=top_p,
                stream=stream,
                **kwargs,
            )

            usage = response.usage
            prompt_tokens = usage.prompt_tokens
            completion_tokens = usage.completion_tokens

            cost = self.get_cost_estimator(
                self.api_type, model, self.prices, prompt_tokens, completion_tokens
            )

            return [response.choices[i].message.content for i in range(n)], cost

        except openai.APITimeoutError as e:
            # Handle timeout error, e.g. retry or log
            raise Exception(f"OpenAI API request timed out: {e}")
        except openai.APIConnectionError as e:
            # Handle connection error, e.g. check network or log
            raise Exception(f"OpenAI API request failed to connect: {e}")
        except openai.BadRequestError as e:
            # Handle invalid request error, e.g. validate parameters or log
            raise Exception(f"OpenAI API request was invalid: {e}")
        except openai.AuthenticationError as e:
            # Handle authentication error, e.g. check credentials or log
            raise Exception(f"OpenAI API request was not authorized: {e}")
        except openai.PermissionDeniedError as e:
            # Handle permission error, e.g. check scope or log
            raise Exception(f"OpenAI API request was not permitted: {e}")
        except openai.RateLimitError as e:
            # Handle rate limit error, e.g. wait or log
            raise Exception(f"OpenAI API request exceeded rate limit: {e}")
        except openai.APIError as e:
            # Handle API error, e.g. retry or log
            raise Exception(f"OpenAI API returned an API Error: {e}")

    @functools.lru_cache()
    @staticmethod
    def get_openai_client(
        api_type: str,
        api_base: str,
        max_retry: int,
        timeout: int,
        api_key: Optional[str] = None,
        api_version: Optional[str] = None,
        aad_api_scope_base: Optional[str] = None,
        aad_tenant_id: Optional[str] = None,
    ) -> OpenAI:
        if api_type == "openai":
            assert api_key, "OpenAI API key must be specified"
            assert api_base, "OpenAI API base URL must be specified"
            client = OpenAI(
                base_url=api_base,
                api_key=api_key,
                max_retries=max_retry,
                timeout=timeout,
            )
        else:
            assert api_version, "Azure OpenAI API version must be specified"
            if api_type == "aoai":
                assert api_key, "Azure OpenAI API key must be specified"
                client = AzureOpenAI(
                    max_retries=max_retry,
                    timeout=timeout,
                    api_version=api_version,
                    azure_endpoint=api_base,
                    api_key=api_key,
                )
            else:
                assert (
                    aad_api_scope_base and aad_tenant_id
                ), "AAD API scope base and tenant ID must be specified"
                token_provider = OpenAIService.get_aad_token_provider(
                    aad_api_scope_base=aad_api_scope_base,
                    aad_tenant_id=aad_tenant_id,
                )
                client = AzureOpenAI(
                    max_retries=max_retry,
                    timeout=timeout,
                    api_version=api_version,
                    azure_endpoint=api_base,
                    azure_ad_token_provider=token_provider,
                )
        return client

    @functools.lru_cache()
    @staticmethod
    def get_aad_token_provider(
        aad_api_scope_base: str,
        aad_tenant_id: str,
        token_cache_file: str = "aoai-token-cache.bin",
        client_id: Optional[str] = None,
        client_secret: Optional[str] = None,
        use_azure_cli: Optional[bool] = None,
        use_broker_login: Optional[bool] = None,
        use_managed_identity: Optional[bool] = None,
        use_device_code: Optional[bool] = None,
        **kwargs,
    ) -> Callable[[], str]:
        """
        acquire token from Azure AD for OpenAI

        Parameters
        ----------
        token_cache_file : str, optional
            path to the token cache file, by default 'aoai-token-cache.bin' in the current directory
        client_id : Optional[str], optional
            client id for AAD app, by default None
        client_secret : Optional[str], optional
            client secret for AAD app, by default None
        use_azure_cli : Optional[bool], optional
            use Azure CLI for authentication, by default None. If AzCli has been installed and logged in,
            it will be used for authentication. This is recommended for headless environments and AzCLI takes
            care of token cache and token refresh.
        use_broker_login : Optional[bool], optional
            use broker login for authentication, by default None.
            If not specified, it will be enabled for known supported environments (e.g. Windows, macOS, WSL, VSCode),
            but sometimes it may not always could cache the token for long-term usage.
            In such cases, you can disable it by setting it to False.
        use_managed_identity : Optional[bool], optional
            use managed identity for authentication, by default None.
            If not specified, it will use user assigned managed identity if client_id is specified,
            For use system assigned managed identity, client_id could be None but need to set use_managed_identity to True.
        use_device_code : Optional[bool], optional
            use device code for authentication, by default None. If not specified, it will use interactive login on supported platform.

        Returns
        -------
        str
            access token for OpenAI
        """

        import msal
        from azure.identity import (
            AuthenticationRecord,
            AzureCliCredential,
            ClientSecretCredential,
            DeviceCodeCredential,
            ManagedIdentityCredential,
            TokenCachePersistenceOptions,
            get_bearer_token_provider,
        )
        from azure.identity.broker import InteractiveBrowserBrokerCredential

        api_scope_base = "api://" + aad_api_scope_base

        tenant_id = aad_tenant_id
        scope = api_scope_base + "/.default"

        token_cache_option = TokenCachePersistenceOptions(
            name=token_cache_file,
            enable_persistence=True,
            allow_unencrypted_storage=True,
        )

        def save_auth_record(auth_record: AuthenticationRecord):
            try:
                with open(token_cache_file, "w") as cache_file:
                    cache_file.write(auth_record.serialize())
            except Exception as e:
                print("failed to save auth record", e)

        def load_auth_record() -> Optional[AuthenticationRecord]:
            try:
                if not os.path.exists(token_cache_file):
                    return None
                with open(token_cache_file, "r") as cache_file:
                    return AuthenticationRecord.deserialize(cache_file.read())
            except Exception as e:
                print("failed to load auth record", e)
                return None

        auth_record: Optional[AuthenticationRecord] = load_auth_record()

        current_auth_mode: Literal[
            "client_secret",
            "managed_identity",
            "az_cli",
            "interactive",
            "device_code",
            "none",
        ] = "none"

        implicit_mode = not (
            use_managed_identity or use_azure_cli or use_broker_login or use_device_code
        )

        if use_managed_identity or (implicit_mode and client_id is not None):
            if not use_managed_identity and client_secret is not None:
                assert (
                    client_id is not None
                ), "client_id must be specified with client_secret"
                current_auth_mode = "client_secret"
                identity = ClientSecretCredential(
                    client_id=client_id,
                    client_secret=client_secret,
                    tenant_id=tenant_id,
                    cache_persistence_options=token_cache_option,
                    authentication_record=auth_record,
                )
            else:
                current_auth_mode = "managed_identity"
                if client_id is None:
                    # using default managed identity
                    identity = ManagedIdentityCredential(
                        cache_persistence_options=token_cache_option,
                    )
                else:
                    identity = ManagedIdentityCredential(
                        client_id=client_id,
                        cache_persistence_options=token_cache_option,
                    )
        elif use_azure_cli or (implicit_mode and shutil.which("az") is not None):
            current_auth_mode = "az_cli"
            identity = AzureCliCredential(tenant_id=tenant_id)
        else:
            if implicit_mode:
                # enable broker login for known supported envs if not specified using use_device_code
                if sys.platform.startswith("darwin") or sys.platform.startswith(
                    "win32"
                ):
                    use_broker_login = True
                elif os.environ.get("WSL_DISTRO_NAME", "") != "":
                    use_broker_login = True
                elif os.environ.get("TERM_PROGRAM", "") == "vscode":
                    use_broker_login = True
                else:
                    use_broker_login = False
            if use_broker_login:
                current_auth_mode = "interactive"
                identity = InteractiveBrowserBrokerCredential(
                    tenant_id=tenant_id,
                    cache_persistence_options=token_cache_option,
                    use_default_broker_account=True,
                    parent_window_handle=msal.PublicClientApplication.CONSOLE_WINDOW_HANDLE,
                    authentication_record=auth_record,
                )
            else:
                current_auth_mode = "device_code"
                identity = DeviceCodeCredential(
                    tenant_id=tenant_id,
                    cache_persistence_options=token_cache_option,
                    authentication_record=auth_record,
                )

            try:
                auth_record = identity.authenticate(scopes=[scope])
                if auth_record:
                    save_auth_record(auth_record)

            except Exception as e:
                print(
                    f"failed to acquire token from AAD for OpenAI using {current_auth_mode}",
                    e,
                )
                raise e

        try:
            return get_bearer_token_provider(identity, scope)
        except Exception as e:
            print("failed to acquire token from AAD for OpenAI", e)
            raise e<|MERGE_RESOLUTION|>--- conflicted
+++ resolved
@@ -37,17 +37,10 @@
             self.config_llm["API_BASE"],
             self.max_retry,
             self.config["TIMEOUT"],
-<<<<<<< HEAD
-            self.config_llm.get("API_KEY"),
-            self.config_llm.get("API_VERSION"),
+            self.config_llm.get("API_KEY", ""),
+            self.config_llm.get("API_VERSION", ""),
             aad_api_scope_base=self.config_llm.get("AAD_API_SCOPE_BASE", ""),
             aad_tenant_id=self.config_llm.get("AAD_TENANT_ID", ""),
-=======
-            self.config_llm.get("API_KEY", ""),
-            self.config_llm.get("API_VERSION", ""),
-            aad_api_scope_base = self.config_llm.get("AAD_API_SCOPE_BASE", ""),
-            aad_tenant_id = self.config_llm.get("AAD_TENANT_ID", ""),
->>>>>>> 69e3e1ff
         )
 
     def chat_completion(
