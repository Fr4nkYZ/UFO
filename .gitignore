--- conflicted
+++ resolved
@@ -12,18 +12,9 @@
 
 # Ignore the config file
 ufo/config/config.yaml
-<<<<<<< HEAD
-*.yaml.test
-*.yaml
-=======
->>>>>>> 0ebe839e
+
 
 # Ignore the helper files
 ufo/rag/app_docs/*
 learner/records.json
-<<<<<<< HEAD
-vectordb/*
-
-=======
-vectordb/*
->>>>>>> 0ebe839e
+vectordb/*